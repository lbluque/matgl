--- conflicted
+++ resolved
@@ -45,14 +45,15 @@
       - name: Upload coverage reports to Codecov
         uses: codecov/codecov-action@v3
         env:
-<<<<<<< HEAD
-          CODECOV_TOKEN: ${{ secrets.CODECOV_TOKEN }}
-=======
           CODECOV_TOKEN: ${{ secrets.CODECOV_TOKEN }}
 
-  build_sdist:
+  release:
+    if: github.event.name == "release"
     needs: test
     runs-on: ubuntu-latest
+    permissions:
+      # For pypi trusted publishing
+      id-token: write
     steps:
       - uses: actions/checkout@v3
       - uses: actions/setup-python@v4
@@ -62,49 +63,11 @@
       - run: |
           python -m pip install build
           pip install -e .
+          pip wheel -w dist .
       - name: Build sdist
         run: python -m build --sdist
-      - uses: actions/upload-artifact@v3
-        with:
-          path: dist/*.tar.gz
-
-  build_wheels:
-    needs: test
-    strategy:
-      matrix:
-        os: [ubuntu-latest, macos-latest]
-        python-version: ["39", "310", "311"]
-    runs-on: ${{ matrix.os }}
-    steps:
-      - uses: actions/checkout@v3
-      - name: Build wheels
-        uses: pypa/cibuildwheel@v2.15.0
-        env:
-          CIBW_BUILD: cp${{ matrix.python-version }}-*
-      - name: Save artifact
-        uses: actions/upload-artifact@v3
-        with:
-          path: ./wheelhouse/*.whl
-
-  release:
-    needs: [build_wheels, build_sdist]
-    runs-on: ubuntu-latest
-    permissions:
-      # For pypi trusted publishing
-      id-token: write
-    steps:
-      - name: Set up Python 3.11
-        uses: actions/setup-python@v4
-        with:
-          python-version: 3.11
-      - name: Get build artifacts
-        uses: actions/download-artifact@v3
-        with:
-          name: artifact
-          path: dist
       - name: Publish to PyPi
         uses: pypa/gh-action-pypi-publish@release/v1
         with:
           skip-existing: true
-          verbose: true
->>>>>>> cb1aae4f
+          verbose: true