"""Implementation of Interatomic Potentials."""
from __future__ import annotations

from typing import TYPE_CHECKING

import torch
from torch import nn
from torch.autograd import grad

from matgl.layers import AtomRef
from matgl.utils.io import IOMixIn

if TYPE_CHECKING:
    import dgl
    import numpy as np


class Potential(nn.Module, IOMixIn):
    """A class representing an interatomic potential."""

    __version__ = 1

    def __init__(
        self,
        model: nn.Module,
        data_mean: torch.Tensor | float = 0.0,
        data_std: torch.Tensor | float = 1.0,
        element_refs: np.ndarray | None = None,
        calc_forces: bool = True,
        calc_stresses: bool = True,
        calc_hessian: bool = False,
        calc_site_wise: bool = False,
    ):
        """Initialize Potential from a model and elemental references.

        Args:
            model: Model for predicting energies.
            data_mean: Mean of target.
            data_std: Std dev of target.
            element_refs: Element reference values for each element.
            calc_forces: Enable force calculations.
            calc_stresses: Enable stress calculations.
            calc_hessian: Enable hessian calculations.
            calc_site_wise: Enable site-wise property calculation.
        """
        super().__init__()
        self.save_args(locals())
        self.model = model
        self.calc_forces = calc_forces
        self.calc_stresses = calc_stresses
        self.calc_hessian = calc_hessian
        self.calc_site_wise = calc_site_wise
        self.element_refs: AtomRef | None
        if element_refs is not None:
            self.element_refs = AtomRef(property_offset=element_refs)
        else:
            self.element_refs = None
        data_mean = data_mean or 0
        data_std = data_std or 1

<<<<<<< HEAD
        data_mean = data_mean if data_mean is not None else torch.zeros(1)
        data_std = data_std if data_std is not None else torch.ones(1)
        self.register_buffer("data_mean", data_mean)
        self.register_buffer("data_std", data_std)
=======
        self.data_mean = data_mean.clone().detach() if isinstance(data_mean, torch.Tensor) else torch.tensor(data_mean)
        self.data_std = data_std.clone().detach() if isinstance(data_std, torch.Tensor) else torch.tensor(data_std)
>>>>>>> 2a35a853

    def forward(
        self, g: dgl.DGLGraph, state_attr: torch.Tensor | None = None, l_g: dgl.DGLGraph | None = None
    ) -> tuple[torch.Tensor, ...]:
        """Args:
            g: DGL graph
            state_attr: State attrs
            l_g: Line graph.

        Returns:
            (energies, forces, stresses, hessian) or (energies, forces, stresses, hessian, site-wise properties)
        """
        if self.calc_forces:
            g.ndata["pos"].requires_grad_(True)

        predictions = self.model(g, state_attr, l_g)
        if isinstance(predictions, tuple) and len(predictions) > 1:
            total_energies, site_wise = predictions
        else:
            total_energies = predictions
            site_wise = None

        total_energies = self.data_std * total_energies + self.data_mean
        if self.element_refs is not None:
            property_offset = torch.squeeze(self.element_refs(g))
            total_energies += property_offset

        forces = torch.zeros(1)
        stresses = torch.zeros(1)
        hessian = torch.zeros(1)

        if self.calc_forces:
            grads = grad(
                total_energies,
                [g.ndata["pos"], g.edata["bond_vec"]],
                grad_outputs=torch.ones_like(total_energies),
                create_graph=True,
                retain_graph=True,
            )
            forces = -grads[0]

        if self.calc_hessian:
            r = -grads[0].view(-1)
            s = r.size(0)
            hessian = total_energies.new_zeros((s, s))
            for iatom in range(s):
                tmp = grad([r[iatom]], g.ndata["pos"], retain_graph=iatom < s)[0]
                if tmp is not None:
                    hessian[iatom] = tmp.view(-1)

        if self.calc_stresses:
            f_ij = -grads[1]
            sts: list = []
            count_edge = 0
            count_node = 0
            for graph_id in range(g.batch_size):
                num_edges = g.batch_num_edges()[graph_id]
                num_nodes = 0
                sts.append(
                    -160.21766208
                    * torch.matmul(
                        g.edata["bond_vec"][count_edge : count_edge + num_edges].T,
                        f_ij[count_edge : count_edge + num_edges],
                    )
                    / g.ndata["volume"][count_node + num_nodes]
                )
                count_edge = count_edge + num_edges
                num_nodes = g.batch_num_nodes()[graph_id]
                count_node = count_node + num_nodes
            stresses = torch.cat(sts)

        if self.calc_site_wise:
            return total_energies, forces, stresses, hessian, site_wise

        return total_energies, forces, stresses, hessian<|MERGE_RESOLUTION|>--- conflicted
+++ resolved
@@ -58,15 +58,8 @@
         data_mean = data_mean or 0
         data_std = data_std or 1
 
-<<<<<<< HEAD
-        data_mean = data_mean if data_mean is not None else torch.zeros(1)
-        data_std = data_std if data_std is not None else torch.ones(1)
-        self.register_buffer("data_mean", data_mean)
-        self.register_buffer("data_std", data_std)
-=======
         self.data_mean = data_mean.clone().detach() if isinstance(data_mean, torch.Tensor) else torch.tensor(data_mean)
         self.data_std = data_std.clone().detach() if isinstance(data_std, torch.Tensor) else torch.tensor(data_std)
->>>>>>> 2a35a853
 
     def forward(
         self, g: dgl.DGLGraph, state_attr: torch.Tensor | None = None, l_g: dgl.DGLGraph | None = None
@@ -88,7 +81,6 @@
         else:
             total_energies = predictions
             site_wise = None
-
         total_energies = self.data_std * total_energies + self.data_mean
         if self.element_refs is not None:
             property_offset = torch.squeeze(self.element_refs(g))
