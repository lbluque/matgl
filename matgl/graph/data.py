--- conflicted
+++ resolved
@@ -13,17 +13,12 @@
 from dgl.dataloading import GraphDataLoader
 from tqdm import trange
 
-<<<<<<< HEAD
+import matgl
 from matgl.graph.compute import compute_pair_vector_and_distance, create_directed_line_graph, create_line_graph
-=======
-import matgl
-from matgl.graph.compute import compute_pair_vector_and_distance, create_line_graph
->>>>>>> b46c6dd0
 from matgl.layers import BondExpansion
 
 if TYPE_CHECKING:
     from matgl.graph.converters import GraphConverter
-    from numpy.typing import ArrayLike
 
 
 def collate_fn(batch, include_line_graph: bool = False):
