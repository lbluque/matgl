"""Tools to construct a dataset of DGL graphs."""
from __future__ import annotations

import json
import os
from typing import TYPE_CHECKING, Callable

import dgl
import numpy as np
import torch
from dgl.data import DGLDataset
from dgl.data.utils import load_graphs, save_graphs
from dgl.dataloading import GraphDataLoader
from tqdm import trange

<<<<<<< HEAD
from monty.json import MontyEncoder, MontyDecoder


from matgl.graph.compute import compute_pair_vector_and_distance, create_directed_line_graph, create_line_graph
=======
from matgl.graph.compute import compute_pair_vector_and_distance, create_line_graph#, create_directed_line_graph
>>>>>>> 2a3cb4e5
from matgl.layers import BondExpansion

if TYPE_CHECKING:
    from matgl.graph.converters import GraphConverter
    from numpy.typing import ArrayLike


def collate_fn(batch, include_line_graph: bool = False):
    """Merge a list of dgl graphs to form a batch."""
    if include_line_graph:
        graphs, line_graphs, state_attr, labels = map(list, zip(*batch))
    else:
        graphs, state_attr, labels = map(list, zip(*batch))
    g = dgl.batch(graphs)
    labels = torch.tensor(labels, dtype=torch.float32)
    state_attr = torch.stack(state_attr)
    if include_line_graph:
        l_g = dgl.batch(line_graphs)
        return g, l_g, state_attr, labels
    return g, labels, state_attr


def collate_fn_efs(batch):
    """Merge a list of dgl graphs to form a batch."""
    graphs, line_graphs, state_attr, energies, forces, stresses = map(list, zip(*batch))
    g = dgl.batch(graphs)
    l_g = dgl.batch(line_graphs)
    e = torch.tensor(energies, dtype=torch.float32)
    f = torch.vstack(forces)
    s = torch.vstack(stresses)
    state_attr = torch.stack(state_attr)
    return g, l_g, state_attr, e, f, s


def collate_fn_efsm(batch):
    """Merge a list of dgl graphs to form a batch."""
    graphs, line_graphs, state_attr, energies, forces, stresses, site_wise = map(list, zip(*batch))
    g = dgl.batch(graphs)
    l_g = dgl.batch(line_graphs)
    e = torch.tensor(energies, dtype=torch.float32)
    f = torch.vstack(forces)
    s = torch.vstack(stresses)
    m = torch.vstack(site_wise)
    state_attr = torch.stack(state_attr)
    return g, l_g, state_attr, e, f, s, m


def MGLDataLoader(
    train_data: dgl.data.utils.Subset,
    val_data: dgl.data.utils.Subset,
    collate_fn: Callable,
    batch_size: int,
    num_workers: int,
    use_ddp: bool = False,
    pin_memory: bool = False,
    test_data: dgl.data.utils.Subset | None = None,
    generator: torch.Generator | None = None,
) -> tuple[GraphDataLoader, ...]:
    """Dataloader for MEGNet training.

    Args:
        train_data (dgl.data.utils.Subset): Training dataset.
        val_data (dgl.data.utils.Subset): Validation dataset.
        collate_fn (Callable): Collate function.
        batch_size (int): Batch size.
        num_workers (int): Number of workers.
        use_ddp (bool, optional): Whether to use DDP. Defaults to False.
        pin_memory (bool, optional): Whether to pin memory. Defaults to False.
        test_data (dgl.data.utils.Subset | None, optional): Test dataset. Defaults to None.
        generator (torch.Generator | None, optional): Random number generator. Defaults to None.

    Returns:
        tuple[GraphDataLoader, ...]: Train, validation and test data loaders. Test data
            loader is None if test_data is None.
    """
    train_loader = GraphDataLoader(
        train_data,
        batch_size=batch_size,
        shuffle=True,
        collate_fn=collate_fn,
        num_workers=num_workers,
        pin_memory=pin_memory,
        use_ddp=use_ddp,
        generator=generator,
    )

    val_loader = GraphDataLoader(
        val_data,
        batch_size=batch_size,
        shuffle=False,
        collate_fn=collate_fn,
        num_workers=num_workers,
        pin_memory=pin_memory,
    )
    if test_data is not None:
        test_loader = GraphDataLoader(
            test_data,
            batch_size=batch_size,
            shuffle=False,
            collate_fn=collate_fn,
            num_workers=num_workers,
            pin_memory=pin_memory,
        )
        return train_loader, val_loader, test_loader
    return train_loader, val_loader


class MEGNetDataset(DGLDataset):
    """Create a dataset including dgl graphs."""

    def __init__(
        self,
        filename: str = "dgl_graph.bin",
        filename_state_attr: str = "state_attr.pt",
        structures: list | None = None,
        labels: list[float] | None = None,
        label_name: str | None = None,
        converter: GraphConverter | None = None,
        initial: float = 0.0,
        final: float = 5.0,
        num_centers: int = 100,
        width: float = 0.5,
        name: str = "MEGNETDataset",
        graph_labels: list[int | float] | None = None,
    ):
        """
        Args:
            filename: file name for storaging dgl graphs and target properties
            filename_state_attr: file name for storaging state attributes
            structures: Pymatgen structure
            labels: property values
            label_name: label name
            converter: Transformer for converting structures to DGL graphs, e.g., Pmg2Graph.
            initial: initial distance for Gaussian expansions
            final: final distance for Gaussian expansions
            num_centers: number of Gaussian functions
            width: width of Gaussian functions
            name: Name of dataset
            graph_labels: graph attributes either integers and floating point numbers.
        """
        self.filename = filename
        self.filename_state_attr = filename_state_attr
        self.converter = converter
        self.structures = structures
        self.labels = None if labels is None else torch.FloatTensor(labels)
        self.label_name = label_name
        self.initial = initial
        self.final = final
        self.num_centers = num_centers
        self.width = width
        self.graph_labels = graph_labels
        self.load_data = False

        super().__init__(name=name)

    def has_cache(self) -> bool:
        """Check if the dgl_graph.bin exists or not
        Args:
            :filename: Name of file storing dgl graphs
        Returns: True if file exists.
        """
        self.load_data = os.path.exists(self.filename) and os.path.exists(self.filename_state_attr)
        return self.load_data

    def process(self):
        """Convert Pymatgen structure into dgl graphs."""
        if self.load_data is False:
            num_graphs = self.labels.shape[0]
            graphs = []
            state_attrs = []
            bond_expansion = BondExpansion(
                rbf_type="Gaussian",
                initial=self.initial,
                final=self.final,
                num_centers=self.num_centers,
                width=self.width,
            )
            for idx in trange(num_graphs):
                structure = self.structures[idx]  # type: ignore
                graph, state_attr = self.converter.get_graph(structure)  # type: ignore
                bond_vec, bond_dist = compute_pair_vector_and_distance(graph)
                graph.edata["edge_attr"] = bond_expansion(bond_dist)
                graphs.append(graph)
                state_attrs.append(state_attr)
            if self.graph_labels is not None:
                if np.array(self.graph_labels).dtype == "int64":
                    state_attrs = torch.tensor(self.graph_labels).long()
                else:
                    state_attrs = torch.tensor(self.graph_labels)
            else:
                state_attrs = torch.tensor(state_attrs)
            self.graphs = graphs
            self.state_attr = state_attrs
            return self.graphs, self.state_attr
        return None

    def save(self):
        """Save dgl graphs and labels."""
        if self.load_data is False:
            labels_with_key = {self.label_name: torch.tensor(self.labels)}
            save_graphs(self.filename, self.graphs, labels_with_key)
            torch.save(self.state_attr, self.filename_state_attr)

    def load(self):
        """Load dgl graphs and labels."""
        self.graphs, label_dicts = load_graphs(self.filename)
        self.labels = torch.stack([label_dicts[key] for key in label_dicts], dim=1)
        self.state_attr = torch.load(self.filename_state_attr)

    def __getitem__(self, idx: int):
        """Get graph and label with idx."""
        return self.graphs[idx], self.state_attr[idx], self.labels[idx]  # type: ignore

    def __len__(self):
        """Get size of dataset."""
        return len(self.graphs)


class M3GNetDataset(DGLDataset):
    """Create a dataset including dgl graphs."""

    def __init__(
        self,
        filename: str = "dgl_graph.bin",
        filename_line_graph: str = "dgl_line_graph.bin",
        filename_state_attr: str = "state_attr.pt",
        filename_energies: str = "energies.json",
        filename_forces: str = "forces.json",
        filename_stresses: str = "stresses.json",
        converter: GraphConverter | None = None,
        threebody_cutoff: float | None = None,
        structures: list | None = None,
        energies: list[float] | None = None,
        forces: list[list[float]] | None = None,
        stresses: list[list[float]] | None = None,
        labels: list[float] | None = None,
        name="M3GNETDataset",
        label_name: str | None = None,
        graph_labels: list[int | float] | None = None,
    ):
        """
        Args:
            filename: file name for storaging dgl graphs
            filename_line_graph: file name for storaging dgl line graphs
            filename_state_attr: file name for storaging state attributes
            filename_energies: file name for storaging energies
            filename_forces: file name for storaging forces
            filename_stresses: file name for storagning stresses
            converter: dgl graph converter
            threebody_cutoff: cutoff for three body
            structures: Pymatgen structure
            energies: Target energies
            forces: Target forces
            stresses: Target stresses
            labels: target properties
            name: name of dataset
            label_name: name of target properties
            graph_labels: state attributes.
        """
        self.filename = filename
        self.filename_line_graph = filename_line_graph
        self.filename_state_attr = filename_state_attr
        self.filename_energies = filename_energies
        self.filename_forces = filename_forces
        self.filename_stresses = filename_stresses
        self.converter = converter
        self.structures = structures
        self.energies = energies.tolist() if type(energies) is np.ndarray else energies
        self.forces = forces.tolist() if type(forces) is np.ndarray else forces
        self.labels = labels.tolist() if type(labels) is np.ndarray else labels
        self.label_name = label_name
        self.threebody_cutoff = threebody_cutoff
        # it only happens when loading the data
        if self.energies is None and self.labels is None:
            self.stresses = None
        else:
            if stresses is None:
                self.stresses = np.zeros(len(self.structures)).tolist()  # type: ignore
            else:
                self.stresses = stresses.tolist() if type(stresses) is np.ndarray else stresses
        self.graph_labels = graph_labels
        self.load_data = False
        super().__init__(name=name)

    def has_cache(self) -> bool:
        """Check if the dgl_graph.bin exists or not."""
        self.load_data = (
            os.path.exists(self.filename)
            and os.path.exists(self.filename_line_graph)
            and os.path.exists(self.filename_state_attr)
        )
        return self.load_data

    def process(self):
        """Convert Pymatgen structure into dgl graphs."""
        if self.load_data is False:
            num_graphs = len(self.structures)  # type: ignore
            graphs = []
            line_graphs = []
            state_attrs = []
            for idx in trange(num_graphs):
                structure = self.structures[idx]  # type: ignore
                graph, state_attr = self.converter.get_graph(structure)  # type: ignore
                graphs.append(graph)
                state_attrs.append(state_attr)
                bond_vec, bond_dist = compute_pair_vector_and_distance(graph)
                graph.edata["bond_vec"] = bond_vec
                graph.edata["bond_dist"] = bond_dist
                line_graph = create_line_graph(graph, self.threebody_cutoff)  # type: ignore
                for name in ["bond_vec", "bond_dist", "pbc_offset"]:
                    line_graph.ndata.pop(name)
                line_graphs.append(line_graph)
            if self.graph_labels is not None:
                state_attrs = torch.tensor(self.graph_labels).long()
            else:
                state_attrs = torch.tensor(state_attrs)

            self.graphs = graphs
            self.line_graphs = line_graphs
            self.state_attr = state_attrs

            return self.graphs, self.line_graphs, self.state_attr
        return None

    def save(self):
        """Save dgl graphs."""
        if self.load_data is False:
            if self.labels is None:
                labels_with_key = {"energies": self.energies, "forces": self.forces, "stresses": self.stresses}
                save_graphs(self.filename, self.graphs)
                with open(self.filename_energies, "w") as f:
                    json.dump(labels_with_key["energies"], f)
                with open(self.filename_forces, "w") as f:
                    json.dump(labels_with_key["forces"], f)
                with open(self.filename_stresses, "w") as f:
                    json.dump(labels_with_key["stresses"], f)
            else:
                labels_with_key = {self.label_name: torch.tensor(self.labels)}
                save_graphs(self.filename, self.graphs, labels_with_key)
            save_graphs(self.filename_line_graph, self.line_graphs)
            torch.save(self.state_attr, self.filename_state_attr)

    def load(self):
        """Load dgl graphs from files."""
        self.line_graphs, _ = load_graphs(self.filename_line_graph)
        self.state_attr = torch.load(self.filename_state_attr)
        if self.label_name is None:
            self.graphs, _ = load_graphs(self.filename)
            with open(self.filename_energies) as f:
                self.energies = json.load(f)
            with open(self.filename_forces) as f:
                self.forces = json.load(f)
            with open(self.filename_stresses) as f:
                self.stresses = json.load(f)
        else:
            self.graphs, label_dicts = load_graphs(self.filename)
            self.labels = torch.stack([label_dicts[key] for key in label_dicts], dim=1)  # type: ignore

    def __getitem__(self, idx: int):
        """Get graph and label with idx."""
        if self.label_name is None:
            return (
                self.graphs[idx],
                self.line_graphs[idx],
                self.state_attr[idx],
                self.energies[idx],
                torch.tensor(self.forces[idx]).float(),
                torch.tensor(self.stresses[idx]).float(),  # type: ignore
            )
        return (self.graphs[idx], self.line_graphs[idx], self.state_attr[idx], self.labels[idx])

    def __len__(self):
        """Get size of dataset."""
        return len(self.graphs)


class CHGNetDataset(DGLDataset):
    """Create a CHGNet dataset including dgl graphs."""

    def __init__(
        self,
<<<<<<< HEAD
        converter: GraphConverter,
        threebody_cutoff: float,
        structures: list,
        energies: list[float],
        forces: list | None = None,
        stresses: list | None = None,
        magmoms: list | None = None,
        labels: list | None = None,
        label_name: str | None = None,
        graph_labels: list | None = None,
        name: str = "CHGNETDataset",
=======
        converter: GraphConverter | None = None,
        threebody_cutoff: float | None = None,
        structures: list | None = None,
        energies: list[float] | None = None,
        forces: list[ArrayLike[float]] | None = None,
        stresses: list[ArrayLike[float]] | None = None,
        magmoms: list[ArrayLike[float]] | None = None,
        labels: list | None = None,
        label_name: str | None = None,
        graph_labels: list[int | float] | None = None,
        name="CHGNETDataset",
        raw_dir: str | None = None,
        save_dir: str | None = None,
        filename_graphs: str = "dgl_graph.bin",
        filename_line_graphs: str = "dgl_line_graph.bin",
        filename_labels: str = "labels.json",
        filename_state_attr: str = "state_attr.pt",
>>>>>>> 2a3cb4e5
    ):
        """
        Args:
            converter: dgl graph converter
            threebody_cutoff: cutoff for three body
            structures: Pymatgen structure
            energies: Target energies
            forces: Target forces
            stresses: Target stresses
            magmoms: Target magmoms
            labels: target properties
<<<<<<< HEAD
            name: name of dataset
            label_name: name of target properties
            graph_labels: state attributes.
=======
            label_name: name of target properties
            graph_labels: state attributes.
            name: name of dataset
            raw_dir : str specifying the directory that will store the downloaded data or the directory that already
                stores the input data. Default: ~/.dgl/
            save_dir : directory to save the processed dataset. Default: same as raw_dir
            filename_graphs: filename of dgl graphs
            filename_line_graphs: filename of dgl line graphs
            filename_labels: filename of target labels file
            filename_state_attr: filename of state attributes
>>>>>>> 2a3cb4e5
        """
        self.converter = converter
        self.threebody_cutoff = threebody_cutoff
        self.structures = structures
        self.energies = energies
<<<<<<< HEAD
        self.forces = np.zeros(len(self.structures)) if forces is None else forces
        self.stresses = np.zeros(len(self.structures)) if stresses is None else stresses
        self.magmoms = magmoms
        self.labels = labels
=======
        self.energies = energies.tolist() if isinstance(energies, np.ndarray) else energies
        self.forces = forces.tolist() if isinstance(forces, np.ndarray) else forces
        self.stresses = stresses.tolist() if isinstance(stresses, np.ndarray) else stresses
        self.magmoms = magmoms.tolist() if isinstance(magmoms, np.ndarray) else magmoms
        self.labels = labels.tolist() if isinstance(labels, np.ndarray) else labels
>>>>>>> 2a3cb4e5
        self.label_name = label_name
        self.graph_labels = graph_labels
        self.graphs = None
        self.line_graphs = None
        self.state_attr = None
<<<<<<< HEAD
        super().__init__(name=name)

    def has_cache(self, filename: str = "dgl_graph.bin") -> bool:
=======
        self.filename_graphs = filename_graphs
        self.filename_line_graphs = filename_line_graphs
        self.filename_state_attr = filename_state_attr
        self.filename_labels = filename_labels
        super().__init__(name=name, raw_dir=raw_dir, save_dir=save_dir)

    def has_cache(self) -> bool:
>>>>>>> 2a3cb4e5
        """Check if the dgl_graph.bin exists or not
        Args:
            :filename: Name of file storing dgl graphs
        Returns: True if file exists.
        """
<<<<<<< HEAD
        return os.path.exists(filename)
=======
        return os.path.exists(os.path.join(self.save_path, self.filename_graphs))
>>>>>>> 2a3cb4e5

    def process(self) -> tuple:
        """Convert Pymatgen structure into dgl graphs."""
        num_graphs = len(self.structures)
        graphs, line_graphs, state_attrs = [], [], []

        for idx in trange(num_graphs):
            structure = self.structures[idx]
            graph, state_attr = self.converter.get_graph(structure)
            graphs.append(graph)
            state_attrs.append(state_attr)
            bond_vec, bond_dist = compute_pair_vector_and_distance(graph)
            graph.edata["bond_vec"] = bond_vec
            graph.edata["bond_dist"] = bond_dist
<<<<<<< HEAD
            line_graph = create_directed_line_graph(graph, self.threebody_cutoff)
=======
            line_graph = create_line_graph(graph, self.threebody_cutoff)
>>>>>>> 2a3cb4e5
            line_graphs.append(line_graph)

        if self.graph_labels is not None:
            state_attrs = torch.tensor(self.graph_labels).long()  # type: ignore
        else:
            state_attrs = torch.tensor(state_attrs)  # type: ignore

        self.graphs = graphs
        self.line_graphs = line_graphs
        self.state_attr = state_attrs

        return self.graphs, self.line_graphs, self.state_attr

<<<<<<< HEAD
    def save(
        self,
        filename: str = "dgl_graph.bin",
        filename_line_graph: str = "dgl_line_graph.bin",
        filename_state_attr: str = "state_attr.pt",
    ):
        """Save dgl graphs
        Args:
        :filename: Name of file storing dgl graphs
        :filename_state_attr: Name of file storing graph attrs.
        """
=======
    def save(self):
        """Save dgl graphs and labels.
        """
        if not os.path.exists(self.save_path):
            os.makedirs(self.save_path)

        filepath_graphs = os.path.join(self.save_path, self.filename_graphs)
        filepath_line_graphs = os.path.join(self.save_path, self.filename_line_graphs)
        filepath_state_attr = os.path.join(self.save_path, self.filename_state_attr)
        filepath_labels = os.path.join(self.save_path, self.filename_labels)

>>>>>>> 2a3cb4e5
        if self.labels is None:
            labels_with_key = {
                "energies": self.energies,
                "forces": self.forces,
                "stresses": self.stresses,
                "magmoms": self.magmoms,
            }
<<<<<<< HEAD
        else:
            labels_with_key = {self.label_name: self.labels}  # type: ignore
        save_graphs(filename, self.graphs)
        save_graphs(filename_line_graph, self.line_graphs)
        torch.save(self.state_attr, filename_state_attr)
        # TODO do not save labels as json. Save in save_graphs.
        with open("labels.json", "w") as file:
            json.dump(labels_with_key, file, cls=MontyEncoder)

    def load(
        self,
        filename: str = "dgl_graph.bin",
        filename_line_graph: str = "dgl_line_graph.bin",
        filename_state_attr: str = "state_attr.pt",
        filename_labels: str = "labels.json",
    ):
=======
            # save labels separately since save_graphs only supports tensors
            # and force/stress/magmom labels are of different shapes depending on the graph
            with open(filepath_labels, "w") as file:
                json.dump(labels_with_key, file)
            save_graphs(filepath_graphs, self.graphs)
        else:
            labels_with_key = {self.label_name: torch.tensor(self.labels)}  # type: ignore
            save_graphs(filepath_graphs, self.graphs, labels_with_key)

        save_graphs(filepath_line_graphs, self.line_graphs)
        torch.save(self.state_attr, filepath_state_attr)

    def load(self):
>>>>>>> 2a3cb4e5
        """
        Load dgl graphs from files.

        Args:
            filename: Name of file storing dgl graphs
            filename_line_graph: Name of file storing dgl line graphs
            filename_state_attr: Name of file storing state attrs.
<<<<<<< HEAD
            filename_labels: Name of file storing labels.
        """
        self.graphs = load_graphs(filename)
        self.line_graphs = load_graphs(filename_line_graph)
        with open(filename_labels) as file:
            labels: dict = json.load(file, cls=MontyDecoder)
        if self.labels is None:
=======
        """
        filepath_graphs = os.path.join(self.save_path, self.filename_graphs)
        filepath_line_graphs = os.path.join(self.save_path, self.filename_line_graphs)
        filepath_state_attr = os.path.join(self.save_path, self.filename_state_attr)
        filepath_labels = os.path.join(self.save_path, self.filename_labels)


        self.graphs, labels = load_graphs(filepath_graphs)
        self.line_graphs, _ = load_graphs(filepath_line_graphs)
        self.state_attr = torch.load(filepath_state_attr)

        if len(labels) == 0:
            with open(filepath_labels, "r") as file:
                labels = json.load(file)
>>>>>>> 2a3cb4e5
            self.energies = labels["energies"]
            self.forces = labels["forces"]
            self.stresses = labels["stresses"]
            self.magmoms = labels["magmoms"]
<<<<<<< HEAD
            self.state_attr = torch.load("state_attr.pt")
        else:
            self.labels = labels  # type: ignore
=======
        else:
            self.labels = torch.stack([labels[key] for key in label_dicts], dim=1)  # type: ignore
>>>>>>> 2a3cb4e5

    def __getitem__(self, idx: int):
        """Get graph and label with idx."""
        if self.labels is None:
<<<<<<< HEAD
            if self.magmoms is not None:
                return (
                    self.graphs[idx],
                    self.line_graphs[idx],
                    self.state_attr[idx],
                    self.energies[idx],  # type: ignore
                    torch.tensor(self.forces[idx]).float(),  # type: ignore
                    torch.tensor(self.stresses[idx]).float(),  # type: ignore
                    torch.tensor(self.magmoms[idx]).float(),  # type: ignore
                )
            else:
                return (
                    self.graphs[idx],
                    self.line_graphs[idx],
                    self.state_attr[idx],
                    self.energies[idx],  # type: ignore
                    torch.tensor(self.forces[idx]).float(),  # type: ignore
                    torch.tensor(self.stresses[idx]).float(),  # type: ignore
                )
=======
            return (
                self.graphs[idx],
                self.line_graphs[idx],
                self.state_attr[idx],
                self.energies[idx],  # type: ignore
                torch.tensor(self.forces[idx]).float(),  # type: ignore
                torch.tensor(self.stresses[idx]).float(),  # type: ignore
                torch.tensor(self.magmoms[idx]).float(),  # type: ignore
            )
>>>>>>> 2a3cb4e5
        return self.graphs[idx], self.line_graphs[idx], self.state_attr[idx], self.labels[idx]

    def __len__(self):
        """Get size of dataset."""
        return len(self.graphs)<|MERGE_RESOLUTION|>--- conflicted
+++ resolved
@@ -13,14 +13,7 @@
 from dgl.dataloading import GraphDataLoader
 from tqdm import trange
 
-<<<<<<< HEAD
-from monty.json import MontyEncoder, MontyDecoder
-
-
 from matgl.graph.compute import compute_pair_vector_and_distance, create_directed_line_graph, create_line_graph
-=======
-from matgl.graph.compute import compute_pair_vector_and_distance, create_line_graph#, create_directed_line_graph
->>>>>>> 2a3cb4e5
 from matgl.layers import BondExpansion
 
 if TYPE_CHECKING:
@@ -402,19 +395,6 @@
 
     def __init__(
         self,
-<<<<<<< HEAD
-        converter: GraphConverter,
-        threebody_cutoff: float,
-        structures: list,
-        energies: list[float],
-        forces: list | None = None,
-        stresses: list | None = None,
-        magmoms: list | None = None,
-        labels: list | None = None,
-        label_name: str | None = None,
-        graph_labels: list | None = None,
-        name: str = "CHGNETDataset",
-=======
         converter: GraphConverter | None = None,
         threebody_cutoff: float | None = None,
         structures: list | None = None,
@@ -432,7 +412,6 @@
         filename_line_graphs: str = "dgl_line_graph.bin",
         filename_labels: str = "labels.json",
         filename_state_attr: str = "state_attr.pt",
->>>>>>> 2a3cb4e5
     ):
         """
         Args:
@@ -444,11 +423,6 @@
             stresses: Target stresses
             magmoms: Target magmoms
             labels: target properties
-<<<<<<< HEAD
-            name: name of dataset
-            label_name: name of target properties
-            graph_labels: state attributes.
-=======
             label_name: name of target properties
             graph_labels: state attributes.
             name: name of dataset
@@ -459,34 +433,21 @@
             filename_line_graphs: filename of dgl line graphs
             filename_labels: filename of target labels file
             filename_state_attr: filename of state attributes
->>>>>>> 2a3cb4e5
         """
         self.converter = converter
         self.threebody_cutoff = threebody_cutoff
         self.structures = structures
         self.energies = energies
-<<<<<<< HEAD
-        self.forces = np.zeros(len(self.structures)) if forces is None else forces
-        self.stresses = np.zeros(len(self.structures)) if stresses is None else stresses
-        self.magmoms = magmoms
-        self.labels = labels
-=======
         self.energies = energies.tolist() if isinstance(energies, np.ndarray) else energies
         self.forces = forces.tolist() if isinstance(forces, np.ndarray) else forces
         self.stresses = stresses.tolist() if isinstance(stresses, np.ndarray) else stresses
         self.magmoms = magmoms.tolist() if isinstance(magmoms, np.ndarray) else magmoms
         self.labels = labels.tolist() if isinstance(labels, np.ndarray) else labels
->>>>>>> 2a3cb4e5
         self.label_name = label_name
         self.graph_labels = graph_labels
         self.graphs = None
         self.line_graphs = None
         self.state_attr = None
-<<<<<<< HEAD
-        super().__init__(name=name)
-
-    def has_cache(self, filename: str = "dgl_graph.bin") -> bool:
-=======
         self.filename_graphs = filename_graphs
         self.filename_line_graphs = filename_line_graphs
         self.filename_state_attr = filename_state_attr
@@ -494,17 +455,12 @@
         super().__init__(name=name, raw_dir=raw_dir, save_dir=save_dir)
 
     def has_cache(self) -> bool:
->>>>>>> 2a3cb4e5
         """Check if the dgl_graph.bin exists or not
         Args:
             :filename: Name of file storing dgl graphs
         Returns: True if file exists.
         """
-<<<<<<< HEAD
-        return os.path.exists(filename)
-=======
         return os.path.exists(os.path.join(self.save_path, self.filename_graphs))
->>>>>>> 2a3cb4e5
 
     def process(self) -> tuple:
         """Convert Pymatgen structure into dgl graphs."""
@@ -519,11 +475,7 @@
             bond_vec, bond_dist = compute_pair_vector_and_distance(graph)
             graph.edata["bond_vec"] = bond_vec
             graph.edata["bond_dist"] = bond_dist
-<<<<<<< HEAD
             line_graph = create_directed_line_graph(graph, self.threebody_cutoff)
-=======
-            line_graph = create_line_graph(graph, self.threebody_cutoff)
->>>>>>> 2a3cb4e5
             line_graphs.append(line_graph)
 
         if self.graph_labels is not None:
@@ -537,19 +489,6 @@
 
         return self.graphs, self.line_graphs, self.state_attr
 
-<<<<<<< HEAD
-    def save(
-        self,
-        filename: str = "dgl_graph.bin",
-        filename_line_graph: str = "dgl_line_graph.bin",
-        filename_state_attr: str = "state_attr.pt",
-    ):
-        """Save dgl graphs
-        Args:
-        :filename: Name of file storing dgl graphs
-        :filename_state_attr: Name of file storing graph attrs.
-        """
-=======
     def save(self):
         """Save dgl graphs and labels.
         """
@@ -561,7 +500,6 @@
         filepath_state_attr = os.path.join(self.save_path, self.filename_state_attr)
         filepath_labels = os.path.join(self.save_path, self.filename_labels)
 
->>>>>>> 2a3cb4e5
         if self.labels is None:
             labels_with_key = {
                 "energies": self.energies,
@@ -569,24 +507,6 @@
                 "stresses": self.stresses,
                 "magmoms": self.magmoms,
             }
-<<<<<<< HEAD
-        else:
-            labels_with_key = {self.label_name: self.labels}  # type: ignore
-        save_graphs(filename, self.graphs)
-        save_graphs(filename_line_graph, self.line_graphs)
-        torch.save(self.state_attr, filename_state_attr)
-        # TODO do not save labels as json. Save in save_graphs.
-        with open("labels.json", "w") as file:
-            json.dump(labels_with_key, file, cls=MontyEncoder)
-
-    def load(
-        self,
-        filename: str = "dgl_graph.bin",
-        filename_line_graph: str = "dgl_line_graph.bin",
-        filename_state_attr: str = "state_attr.pt",
-        filename_labels: str = "labels.json",
-    ):
-=======
             # save labels separately since save_graphs only supports tensors
             # and force/stress/magmom labels are of different shapes depending on the graph
             with open(filepath_labels, "w") as file:
@@ -600,7 +520,6 @@
         torch.save(self.state_attr, filepath_state_attr)
 
     def load(self):
->>>>>>> 2a3cb4e5
         """
         Load dgl graphs from files.
 
@@ -608,15 +527,6 @@
             filename: Name of file storing dgl graphs
             filename_line_graph: Name of file storing dgl line graphs
             filename_state_attr: Name of file storing state attrs.
-<<<<<<< HEAD
-            filename_labels: Name of file storing labels.
-        """
-        self.graphs = load_graphs(filename)
-        self.line_graphs = load_graphs(filename_line_graph)
-        with open(filename_labels) as file:
-            labels: dict = json.load(file, cls=MontyDecoder)
-        if self.labels is None:
-=======
         """
         filepath_graphs = os.path.join(self.save_path, self.filename_graphs)
         filepath_line_graphs = os.path.join(self.save_path, self.filename_line_graphs)
@@ -631,44 +541,16 @@
         if len(labels) == 0:
             with open(filepath_labels, "r") as file:
                 labels = json.load(file)
->>>>>>> 2a3cb4e5
             self.energies = labels["energies"]
             self.forces = labels["forces"]
             self.stresses = labels["stresses"]
             self.magmoms = labels["magmoms"]
-<<<<<<< HEAD
-            self.state_attr = torch.load("state_attr.pt")
-        else:
-            self.labels = labels  # type: ignore
-=======
         else:
             self.labels = torch.stack([labels[key] for key in label_dicts], dim=1)  # type: ignore
->>>>>>> 2a3cb4e5
 
     def __getitem__(self, idx: int):
         """Get graph and label with idx."""
         if self.labels is None:
-<<<<<<< HEAD
-            if self.magmoms is not None:
-                return (
-                    self.graphs[idx],
-                    self.line_graphs[idx],
-                    self.state_attr[idx],
-                    self.energies[idx],  # type: ignore
-                    torch.tensor(self.forces[idx]).float(),  # type: ignore
-                    torch.tensor(self.stresses[idx]).float(),  # type: ignore
-                    torch.tensor(self.magmoms[idx]).float(),  # type: ignore
-                )
-            else:
-                return (
-                    self.graphs[idx],
-                    self.line_graphs[idx],
-                    self.state_attr[idx],
-                    self.energies[idx],  # type: ignore
-                    torch.tensor(self.forces[idx]).float(),  # type: ignore
-                    torch.tensor(self.stresses[idx]).float(),  # type: ignore
-                )
-=======
             return (
                 self.graphs[idx],
                 self.line_graphs[idx],
@@ -678,7 +560,6 @@
                 torch.tensor(self.stresses[idx]).float(),  # type: ignore
                 torch.tensor(self.magmoms[idx]).float(),  # type: ignore
             )
->>>>>>> 2a3cb4e5
         return self.graphs[idx], self.line_graphs[idx], self.state_attr[idx], self.labels[idx]
 
     def __len__(self):
