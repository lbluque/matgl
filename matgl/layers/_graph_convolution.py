--- conflicted
+++ resolved
@@ -877,14 +877,10 @@
     def from_dims(
         cls,
         node_dims: list[int],
-<<<<<<< HEAD
-        edge_dims: list[int],
+        edge_dims: list[int] | None = None,
         activation: Module | None = None,
         normalization: Literal["graph", "layer"] | None = None,
         normalize_hidden: bool = False,
-=======
-        edge_dims: list[int] | None = None,
->>>>>>> 7d0f5a64
         node_weight_input_dims: int = 0,
     ) -> CHGNetLineGraphConv:
         """
