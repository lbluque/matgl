--- conflicted
+++ resolved
@@ -187,19 +187,12 @@
                 CHGNetAtomGraphBlock(
                     num_atom_feats=dim_atom_embedding,
                     num_bond_feats=dim_bond_embedding,
-<<<<<<< HEAD
-                    conv_hidden_dims=atom_conv_hidden_dims,
-                    edge_hidden_dims=bond_layer_hidden_dims,
+                    atom_hidden_dims=atom_conv_hidden_dims,
+                    bond_hidden_dims=bond_update_hidden_dims,
+                    num_state_feats=dim_state_embedding,
                     activation=activation,
                     normalization=normalization,
                     normalize_hidden=normalize_hidden,
-=======
-                    #  this activation only applies to state update MLP, gMLP in core has silu hard-coded
-                    activation=activation,
-                    atom_hidden_dims=atom_conv_hidden_dims,
-                    bond_hidden_dims=bond_update_hidden_dims,
->>>>>>> 221035fd
-                    num_state_feats=dim_state_embedding,
                     dropout=conv_dropout,
                     rbf_order=max_n if layer_bond_weights in ["bond", "both"] else 0,
                 )
@@ -215,14 +208,10 @@
                     num_bond_feats=dim_bond_embedding,
                     num_angle_feats=dim_angle_embedding,
                     bond_hidden_dims=bond_conv_hidden_dims,
-<<<<<<< HEAD
-                    angle_hidden_dims=angle_layer_hidden_dims,
+                    angle_hidden_dims=angle_update_hidden_dims,
                     activation=activation,
                     normalization=normalization,
                     normalize_hidden=normalize_hidden,
-=======
-                    angle_hidden_dims=angle_update_hidden_dims,
->>>>>>> 221035fd
                     bond_dropout=conv_dropout,
                     angle_dropout=conv_dropout,
                     rbf_order=max_n if layer_bond_weights in ["three_body_bond", "both"] else 0,
