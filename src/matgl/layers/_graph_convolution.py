"""Graph convolution layer (GCL) implementations."""

from __future__ import annotations

from typing import TYPE_CHECKING, Literal

import dgl
import dgl.function as fn
import torch
from torch import Tensor, nn
from torch.nn import Dropout, Identity, Module

<<<<<<< HEAD
from matgl.layers._core import MLP, GatedMLP
from matgl.layers._norm import GraphNorm, LayerNorm
=======
import matgl
from matgl.layers._core import MLP, GatedMLP, GatedMLP_norm
from matgl.layers._norm import GraphNorm, LayerNorm
from matgl.utils.cutoff import cosine_cutoff
from matgl.utils.maths import decompose_tensor, new_radial_tensor, tensor_norm
>>>>>>> 4a875e0a

if TYPE_CHECKING:
    from collections.abc import Sequence


class MEGNetGraphConv(Module):
    """A MEGNet graph convolution layer in DGL."""

    def __init__(
        self,
        edge_func: Module,
        node_func: Module,
        state_func: Module,
    ) -> None:
        """
        Args:
            edge_func: Edge update function.
            node_func: Node update function.
            state_func: Global state update function.
        """
        super().__init__()
        self.edge_func = edge_func
        self.node_func = node_func
        self.state_func = state_func

    @staticmethod
    def from_dims(
        edge_dims: list[int],
        node_dims: list[int],
        state_dims: list[int],
        activation: Module,
    ) -> MEGNetGraphConv:
        """Create a MEGNet graph convolution layer from dimensions.

        Args:
            edge_dims (list[int]): Edge dimensions.
            node_dims (list[int]): Node dimensions.
            state_dims (list[int]): State dimensions.
            activation (Module): Activation function.

        Returns:
            MEGNetGraphConv: MEGNet graph convolution layer.
        """
        # TODO(marcel): Softplus doesn't exactly match paper's SoftPlus2
        # TODO(marcel): Should we activate last?
        edge_update = MLP(edge_dims, activation, activate_last=True)
        node_update = MLP(node_dims, activation, activate_last=True)
        attr_update = MLP(state_dims, activation, activate_last=True)
        return MEGNetGraphConv(edge_update, node_update, attr_update)

    def _edge_udf(self, edges: dgl.udf.EdgeBatch):
        vi = edges.src["v"]
        vj = edges.dst["v"]
        u = edges.src["u"]
        eij = edges.data.pop("e")
        inputs = torch.hstack([vi, vj, eij, u])
        mij = {"mij": self.edge_func(inputs)}
        return mij

    def edge_update_(self, graph: dgl.DGLGraph) -> Tensor:
        """Perform edge update.

        Args:
            graph: Input g

        Returns:
            Output tensor for edges.
        """
        graph.apply_edges(self._edge_udf)
        graph.edata["e"] = graph.edata.pop("mij")
        return graph.edata["e"]

    def node_update_(self, graph: dgl.DGLGraph) -> Tensor:
        """Perform node update.

        Args:
            graph: Input g

        Returns:
            Output tensor for nodes.
        """
        graph.update_all(fn.copy_e("e", "e"), fn.mean("e", "ve"))
        ve = graph.ndata.pop("ve")
        v = graph.ndata.pop("v")
        u = graph.ndata.pop("u")
        inputs = torch.hstack([v, ve, u])
        graph.ndata["v"] = self.node_func(inputs)
        return graph.ndata["v"]

    def state_update_(self, graph: dgl.DGLGraph, state_feat: Tensor) -> Tensor:
        """Perform attribute (global state) update.

        Args:
            graph: Input g
            state_feat: Input attributes

        Returns:
            Output tensor for attributes
        """
        u_edge = dgl.readout_edges(graph, feat="e", op="mean")
        u_vertex = dgl.readout_nodes(graph, feat="v", op="mean")
        u_edge = torch.squeeze(u_edge)
        u_vertex = torch.squeeze(u_vertex)
        inputs = torch.hstack([state_feat.squeeze(), u_edge, u_vertex])
        state_feat = self.state_func(inputs)
        return state_feat

    def forward(
        self,
        graph: dgl.DGLGraph,
        edge_feat: Tensor,
        node_feat: Tensor,
        state_feat: Tensor,
    ) -> tuple[Tensor, Tensor, Tensor]:
        """Perform sequence of edge->node->attribute updates.

        Args:
            graph: Input g
            edge_feat: Edge features
            node_feat: Node features
            state_feat: Graph attributes (global state)

        Returns:
            (edge features, node features, graph attributes)
        """
        with graph.local_scope():
            graph.edata["e"] = edge_feat
            graph.ndata["v"] = node_feat
            graph.ndata["u"] = dgl.broadcast_nodes(graph, state_feat)

            edge_feat = self.edge_update_(graph)
            node_feat = self.node_update_(graph)
            state_feat = self.state_update_(graph, state_feat)

        return edge_feat, node_feat, state_feat


class MEGNetBlock(Module):
    """A MEGNet block comprising a sequence of update operations."""

    def __init__(
        self, dims: list[int], conv_hiddens: list[int], act: Module, dropout: float | None = None, skip: bool = True
    ) -> None:
        """
        Init the MEGNet block with key parameters.

        Args:
            dims: Dimension of dense layers before graph convolution.
            conv_hiddens: Architecture of hidden layers of graph convolution.
            act: Activation type.
            dropout: Randomly zeroes some elements in the input tensor with given probability (0 < x < 1) according
                to a Bernoulli distribution.
            skip: Residual block.
        """
        super().__init__()
        self.has_dense = len(dims) > 1
        self.activation = act
        conv_dim = dims[-1]
        out_dim = conv_hiddens[-1]

        mlp_kwargs = {
            "dims": dims,
            "activation": self.activation,
            "activate_last": True,
            "bias_last": True,
        }
        self.edge_func = MLP(**mlp_kwargs) if self.has_dense else Identity()  # type: ignore
        self.node_func = MLP(**mlp_kwargs) if self.has_dense else Identity()  # type: ignore
        self.state_func = MLP(**mlp_kwargs) if self.has_dense else Identity()  # type: ignore

        # compute input sizes
        edge_in = 2 * conv_dim + conv_dim + conv_dim  # 2*NDIM+EDIM+GDIM
        node_in = out_dim + conv_dim + conv_dim  # EDIM+NDIM+GDIM
        attr_in = out_dim + out_dim + conv_dim  # EDIM+NDIM+GDIM
        self.conv = MEGNetGraphConv.from_dims(
            edge_dims=[edge_in, *conv_hiddens],
            node_dims=[node_in, *conv_hiddens],
            state_dims=[attr_in, *conv_hiddens],
            activation=self.activation,
        )

        self.dropout = Dropout(dropout) if dropout else None
        # TODO(marcel): should this be an 1D dropout
        self.skip = skip

    def forward(
        self,
        graph: dgl.DGLGraph,
        edge_feat: Tensor,
        node_feat: Tensor,
        state_feat: Tensor,
    ) -> tuple[Tensor, Tensor, Tensor]:
        """MEGNetBlock forward pass.

        Args:
            graph (dgl.DGLGraph): A DGLGraph.
            edge_feat (Tensor): Edge features.
            node_feat (Tensor): Node features.
            state_feat (Tensor): Graph attributes (global state).

        Returns:
            tuple[Tensor, Tensor, Tensor]: Updated (edge features,
                node features, graph attributes)
        """
        inputs = (edge_feat, node_feat, state_feat)
        edge_feat = self.edge_func(edge_feat)
        node_feat = self.node_func(node_feat)
        state_feat = self.state_func(state_feat)

        edge_feat, node_feat, state_feat = self.conv(graph, edge_feat, node_feat, state_feat)

        if self.dropout:
            edge_feat = self.dropout(edge_feat)  # pylint: disable=E1102
            node_feat = self.dropout(node_feat)  # pylint: disable=E1102
            state_feat = self.dropout(state_feat)  # pylint: disable=E1102

        if self.skip:
            edge_feat = edge_feat + inputs[0]
            node_feat = node_feat + inputs[1]
            state_feat = state_feat + inputs[2]

        return edge_feat, node_feat, state_feat


class M3GNetGraphConv(Module):
    """A M3GNet graph convolution layer in DGL."""

    def __init__(
        self,
        include_state: bool,
        edge_update_func: Module,
        edge_weight_func: Module,
        node_update_func: Module,
        node_weight_func: Module,
        state_update_func: Module | None,
    ):
        """Parameters:
        include_state (bool): Whether including state
        edge_update_func (Module): Update function for edges (Eq. 4)
        edge_weight_func (Module): Weight function for radial basis functions (Eq. 4)
        node_update_func (Module): Update function for nodes (Eq. 5)
        node_weight_func (Module): Weight function for radial basis functions (Eq. 5)
        state_update_func (Module): Update function for state feats (Eq. 6).
        """
        super().__init__()
        self.include_state = include_state
        self.edge_update_func = edge_update_func
        self.edge_weight_func = edge_weight_func
        self.node_update_func = node_update_func
        self.node_weight_func = node_weight_func
        self.state_update_func = state_update_func

    @staticmethod
    def from_dims(
        degree,
        include_state,
        edge_dims: list[int],
        node_dims: list[int],
        state_dims: list[int] | None,
        activation: Module,
    ) -> M3GNetGraphConv:
        """M3GNetGraphConv initialization.

        Args:
            degree (int): max_n*max_l
            include_state (bool): whether including state or not
            edge_dims (list): NN architecture for edge update function
            node_dims (list): NN architecture for node update function
            state_dims (list): NN architecture for state update function
            activation (nn.Nodule): activation function

        Returns:
        M3GNetGraphConv (class)
        """
        edge_update_func = GatedMLP(in_feats=edge_dims[0], dims=edge_dims[1:])
        edge_weight_func = nn.Linear(in_features=degree, out_features=edge_dims[-1], bias=False)

        node_update_func = GatedMLP(in_feats=node_dims[0], dims=node_dims[1:])
        node_weight_func = nn.Linear(in_features=degree, out_features=node_dims[-1], bias=False)
        attr_update_func = MLP(state_dims, activation, activate_last=True) if include_state else None  # type: ignore
        return M3GNetGraphConv(
            include_state, edge_update_func, edge_weight_func, node_update_func, node_weight_func, attr_update_func
        )

    def _edge_udf(self, edges: dgl.udf.EdgeBatch):
        """Edge update functions.

        Args:
        edges (DGL g): edges in dgl g

        Returns:
        mij: message passing between node i and j
        """
        vi = edges.src["v"]
        vj = edges.dst["v"]
        u = None
        if self.include_state:
            u = edges.src["u"]
        eij = edges.data.pop("e")
        rbf = edges.data["rbf"]
        inputs = torch.hstack([vi, vj, eij, u]) if self.include_state else torch.hstack([vi, vj, eij])
        mij = {"mij": self.edge_update_func(inputs) * self.edge_weight_func(rbf)}
        return mij

    def edge_update_(self, graph: dgl.DGLGraph) -> Tensor:
        """Perform edge update.

        Args:
        graph: DGL graph

        Returns:
        edge_update: edge features update
        """
        graph.apply_edges(self._edge_udf)
        edge_update = graph.edata.pop("mij")
        return edge_update

    def node_update_(self, graph: dgl.DGLGraph, state_feat: Tensor) -> Tensor:
        """Perform node update.

        Args:
            graph: DGL g
            state_feat: State attributes

        Returns:
            node_update: node features update
        """
        eij = graph.edata["e"]
        src_id = graph.edges()[0]
        vi = graph.ndata["v"][src_id]
        dst_id = graph.edges()[1]
        vj = graph.ndata["v"][dst_id]
        rbf = graph.edata["rbf"]
        if self.include_state:
            u = dgl.broadcast_edges(graph, state_feat)
            inputs = torch.hstack([vi, vj, eij, u])
        else:
            inputs = torch.hstack([vi, vj, eij])
        graph.edata["mess"] = self.node_update_func(inputs) * self.node_weight_func(rbf)
        graph.update_all(fn.copy_e("mess", "mess"), fn.sum("mess", "ve"))
        node_update = graph.ndata.pop("ve")
        return node_update

    def state_update_(self, graph: dgl.DGLGraph, state_feat: Tensor) -> Tensor:
        """Perform attribute (global state) update.

        Args:
            graph: DGL g
            state_feat: graph features

        Returns:
        state_update: state_attr update
        """
        u = state_feat
        uv = dgl.readout_nodes(graph, feat="v", op="mean")
        inputs = torch.hstack([u, uv])
        state_feat = self.state_update_func(inputs)  # type: ignore
        return state_feat

    def forward(
        self,
        graph: dgl.DGLGraph,
        edge_feat: Tensor,
        node_feat: Tensor,
        state_feat: Tensor,
    ) -> tuple[Tensor, Tensor, Tensor]:
        """
        Perform sequence of edge->node->states updates.

        Args:
            graph: Input g
            edge_feat: Edge features
            node_feat: Node features
            state_feat: Graph attributes (global state).

        Returns:
            (edge features, node features, graph attributes)
        """
        with graph.local_scope():
            graph.edata["e"] = edge_feat
            graph.ndata["v"] = node_feat
            if self.include_state:
                graph.ndata["u"] = dgl.broadcast_nodes(graph, state_feat)

            edge_update = self.edge_update_(graph)
            graph.edata["e"] = edge_feat + edge_update
            node_update = self.node_update_(graph, state_feat)
            graph.ndata["v"] = node_feat + node_update
            if self.include_state:
                state_feat = self.state_update_(graph, state_feat)

        return edge_feat + edge_update, node_feat + node_update, state_feat


class M3GNetBlock(Module):
    """A M3GNet block comprising a sequence of update operations."""

    def __init__(
        self,
        degree: int,
        activation: Module,
        conv_hiddens: list[int],
        dim_node_feats: int,
        dim_edge_feats: int,
        dim_state_feats: int = 0,
        include_state: bool = False,
        dropout: float | None = None,
    ) -> None:
        """

        Args:
            degree: Number of radial basis functions
            activation: activation
            dim_node_feats: Number of node features
            dim_edge_feats: Number of edge features
            dim_state_feats: Number of state features
            conv_hiddens: Dimension of hidden layers
            activation: Activation type
            include_state: Including state features or not
            dropout: Probability of an element to be zero in dropout layer.
        """
        super().__init__()

        self.activation = activation

        # compute input sizes
        if include_state:
            edge_in = 2 * dim_node_feats + dim_edge_feats + dim_state_feats  # type: ignore
            node_in = 2 * dim_node_feats + dim_edge_feats + dim_state_feats  # type: ignore
            attr_in = dim_node_feats + dim_state_feats  # type: ignore
            self.conv = M3GNetGraphConv.from_dims(
                degree,
                include_state,
                edge_dims=[edge_in, *conv_hiddens, dim_edge_feats],
                node_dims=[node_in, *conv_hiddens, dim_node_feats],
                state_dims=[attr_in, *conv_hiddens, dim_state_feats],  # type: ignore
                activation=self.activation,
            )
        else:
            edge_in = 2 * dim_node_feats + dim_edge_feats  # 2*NDIM+EDIM
            node_in = 2 * dim_node_feats + dim_edge_feats  # 2*NDIM+EDIM
            self.conv = M3GNetGraphConv.from_dims(
                degree,
                include_state,
                edge_dims=[edge_in, *conv_hiddens, dim_edge_feats],
                node_dims=[node_in, *conv_hiddens, dim_node_feats],
                state_dims=None,  # type: ignore
                activation=self.activation,
            )

        self.dropout = Dropout(dropout) if dropout else None

    def forward(
        self,
        graph: dgl.DGLGraph,
        edge_feat: Tensor,
        node_feat: Tensor,
        state_feat: Tensor,
    ) -> tuple:
        """
        Args:
            graph: DGL g
            edge_feat: Edge features
            node_feat: Node features
            state_feat: State features.

        Returns:
            A tuple of updated features
        """
        edge_feat, node_feat, state_feat = self.conv(graph, edge_feat, node_feat, state_feat)

        if self.dropout:
            edge_feat = self.dropout(edge_feat)  # pylint: disable=E1102
            node_feat = self.dropout(node_feat)  # pylint: disable=E1102
            if state_feat is not None:
                state_feat = self.dropout(state_feat)  # pylint: disable=E1102

        return edge_feat, node_feat, state_feat


<<<<<<< HEAD
=======
class TensorNetInteraction(nn.Module):
    """A Graph Convolution block for TensorNet. The official implementation can be found in https://github.com/torchmd/torchmd-net."""

    def __init__(
        self,
        num_rbf: int,
        units: int,
        activation: nn.Module,
        cutoff: float,
        equivariance_invariance_group: str,
        dtype: torch.dtype = matgl.float_th,
    ):
        """

        Args:
            num_rbf: Number of radial basis functions.
            units: number of hidden neurons.
            activation: activation.
            cutoff: cutoff radius for graph construction.
            equivariance_invariance_group: Group action on geometric tensor representations, either O(3) or SO(3).
            dtype: data type for all variables.
        """
        super().__init__()

        self.num_rbf = num_rbf
        self.units = units
        self.linears_scalar = nn.ModuleList()
        self.linears_scalar.append(nn.Linear(num_rbf, units, bias=True, dtype=dtype))
        self.linears_scalar.append(nn.Linear(units, 2 * units, bias=True, dtype=dtype))
        self.linears_scalar.append(nn.Linear(2 * units, 3 * units, bias=True, dtype=dtype))
        self.linears_tensor = nn.ModuleList(nn.Linear(units, units, bias=False) for _ in range(6))
        #        self.act = activation()
        self.act = activation
        self.equivariance_invariance_group = equivariance_invariance_group
        self.reset_parameters()
        self.cutoff = cutoff

    def reset_parameters(self):
        """Reinitialize the parameters."""
        for linear in self.linears_scalar:
            linear.reset_parameters()
        for linear in self.linears_tensor:
            linear.reset_parameters()

    def _edge_udf(self, edges: dgl.udf.EdgeBatch):
        """Edge update functions.

        Args:
        edges (DGL g): edges in dgl g

        Returns:
        mij: message passing between node i and j
        """
        I_j = edges.dst["I"]
        A_j = edges.dst["A"]
        S_j = edges.dst["S"]
        edge_attr = edges.data["e"]
        scalars, skew_metrices, traceless_tensors = new_radial_tensor(
            I_j, A_j, S_j, edge_attr[..., 0], edge_attr[..., 1], edge_attr[..., 2]
        )
        mij = {"I": scalars, "A": skew_metrices, "S": traceless_tensors}
        return mij

    def edge_update_(self, graph: dgl.DGLGraph) -> dgl.DGLGraph:
        """Perform edge update.

        Args:
        graph: DGL graph

        Returns:
        edge_update: edge features update
        """
        graph.apply_edges(self._edge_udf)
        return graph

    def node_update_(self, graph: dgl.DGLGraph) -> tuple[Tensor, Tensor, Tensor]:
        """Perform node update.

        Args:
            graph: DGL g

        Returns:
            node_update: node features update
        """
        graph.update_all(fn.copy_e("I", "I"), fn.sum("I", "Ie"))
        graph.update_all(fn.copy_e("A", "A"), fn.sum("A", "Ae"))
        graph.update_all(fn.copy_e("S", "S"), fn.sum("S", "Se"))
        scalars = graph.ndata.pop("Ie")
        skew_metrices = graph.ndata.pop("Ae")
        traceless_tensors = graph.ndata.pop("Se")
        return scalars, skew_metrices, traceless_tensors

    def forward(self, g: dgl.DGLGraph, X: Tensor):
        """

        Args:
            g: dgl g.
            X: node tensor representations.

        Returns:
            X: message passed tensor representations.
        """
        edge_weight = g.edata["bond_dist"]
        edge_attr = g.edata["edge_attr"]
        C = cosine_cutoff(edge_weight, self.cutoff)
        for linear_scalar in self.linears_scalar:
            edge_attr = self.act(linear_scalar(edge_attr))
        edge_attr = (edge_attr * C.view(-1, 1)).reshape(edge_attr.shape[0], self.units, 3)
        X = X / (tensor_norm(X) + 1)[..., None, None]
        scalars, skew_metrices, traceless_tensors = decompose_tensor(X)
        scalars = self.linears_tensor[0](scalars.permute(0, 2, 3, 1)).permute(0, 3, 1, 2)
        skew_metrices = self.linears_tensor[1](skew_metrices.permute(0, 2, 3, 1)).permute(0, 3, 1, 2)
        traceless_tensors = self.linears_tensor[2](traceless_tensors.permute(0, 2, 3, 1)).permute(0, 3, 1, 2)
        Y = scalars + skew_metrices + traceless_tensors
        # propagate_type: (I: Tensor, A: Tensor, S: Tensor, edge_attr: Tensor)
        with g.local_scope():
            g.ndata["I"] = scalars
            g.ndata["A"] = skew_metrices
            g.ndata["S"] = traceless_tensors
            g.edata["e"] = edge_attr
            g = self.edge_update_(g)
            Im, Am, Sm = self.node_update_(g)
            msg = Im + Am + Sm
            if self.equivariance_invariance_group == "O(3)":
                A = torch.matmul(msg, Y)
                B = torch.matmul(Y, msg)
                scalars, skew_metrices, traceless_tensors = decompose_tensor(A + B)
            if self.equivariance_invariance_group == "SO(3)":
                B = torch.matmul(Y, msg)
                scalars, skew_metrices, traceless_tensors = decompose_tensor(2 * B)
            normp1 = (tensor_norm(scalars + skew_metrices + traceless_tensors) + 1)[..., None, None]
            scalars, skew_metrices, traceless_tensors = (
                scalars / normp1,
                skew_metrices / normp1,
                traceless_tensors / normp1,
            )
            scalars = self.linears_tensor[3](scalars.permute(0, 2, 3, 1)).permute(0, 3, 1, 2)
            skew_metrices = self.linears_tensor[4](skew_metrices.permute(0, 2, 3, 1)).permute(0, 3, 1, 2)
            traceless_tensors = self.linears_tensor[5](traceless_tensors.permute(0, 2, 3, 1)).permute(0, 3, 1, 2)
            dX = scalars + skew_metrices + traceless_tensors
            X = X + dX + torch.matmul(dX, dX)
        return X


>>>>>>> 4a875e0a
class CHGNetGraphConv(nn.Module):
    """A CHGNet atom graph convolution layer in DGL."""

    def __init__(
        self,
        node_update_func: Module,
        node_out_func: Module,
        edge_update_func: Module | None,
        node_weight_func: Module | None,
        edge_weight_func: Module | None,
        state_update_func: Module | None,
    ):
        """
        Args:
<<<<<<< HEAD
            include_state: Whether including state
=======
>>>>>>> 4a875e0a
            node_update_func: Update function for message between nodes (atoms)
            node_out_func: Output function for nodes (atoms), after message aggregation
            edge_update_func: Update function for edges (bonds). If None is given, the
                edges are not updated.
            node_weight_func: Weight function for radial basis functions.
                If None is given, no layer-wise weights will be used.
            edge_weight_func: Weight function for radial basis functions
                If None is given, no layer-wise weights will be used.
            state_update_func: Update function for state feats.
        """
        super().__init__()
        self.include_state = state_update_func is not None
        self.edge_update_func = edge_update_func
        self.edge_weight_func = edge_weight_func
        self.node_update_func = node_update_func
        self.node_out_func = node_out_func
        self.node_weight_func = node_weight_func
        self.state_update_func = state_update_func

    @classmethod
    def from_dims(
        cls,
        activation: Module,
        node_dims: Sequence[int],
        edge_dims: Sequence[int] | None = None,
        state_dims: Sequence[int] | None = None,
        normalization: Literal["graph", "layer"] | None = None,
        normalize_hidden: bool = False,
        rbf_order: int = 0,
    ) -> CHGNetGraphConv:
        """Create a CHGNetAtomGraphConv layer from dimensions.

        Args:
            activation: activation function
            node_dims: NN architecture for node update function given as a list of
                dimensions of each layer.
            edge_dims: NN architecture for edge update function given as a list of
                dimensions of each layer.
<<<<<<< HEAD
            state_dims: NN architecture for state update function given as a list of
                dimensions of each layer.
            normalization: Normalization type to use in update functions. If None, no normalization is applied.
            normalize_hidden: Whether to normalize hidden features.
            rbf_order: RBF order specifying input dimensions for linear layer
                specifying message weights. If 0, no layer-wise weights are used.
=======
                Default = None
            state_dims: NN architecture for state update function given as a list of
                dimensions of each layer.
                Default = None
            normalization: Normalization type to use in update functions. either "graph" or "layer"
                If None, no normalization is applied.
                Default = None
            normalize_hidden: Whether to normalize hidden features.
                Default = False
            rbf_order (int): RBF order specifying input dimensions for linear layer
                specifying message weights. If 0, no layer-wise weights are used.
                Default = 0
>>>>>>> 4a875e0a

        Returns:
            CHGNetAtomGraphConv
        """
<<<<<<< HEAD
        if normalization == "graph":
            norm_kwargs = {"batched_field": "edge"}
        else:
            norm_kwargs = None

        node_update_func = GatedMLP(
=======
        norm_kwargs = {"batched_field": "edge"} if normalization == "graph" else None

        node_update_func = GatedMLP_norm(
>>>>>>> 4a875e0a
            in_feats=node_dims[0],
            dims=node_dims[1:],
            activation=activation,
            normalization=normalization,
            normalize_hidden=normalize_hidden,
            norm_kwargs=norm_kwargs,
        )
        node_out_func = nn.Linear(in_features=node_dims[-1], out_features=node_dims[-1], bias=False)
        node_weight_func = (
            nn.Linear(in_features=rbf_order, out_features=node_dims[-1], bias=False) if rbf_order > 0 else None
        )
        edge_update_func = (
<<<<<<< HEAD
            GatedMLP(
=======
            GatedMLP_norm(
>>>>>>> 4a875e0a
                in_feats=edge_dims[0],
                dims=edge_dims[1:],
                activation=activation,
                normalization=normalization,
                normalize_hidden=normalize_hidden,
                norm_kwargs=norm_kwargs,
            )
            if edge_dims is not None
            else None
        )
        edge_weight_func = (
            nn.Linear(in_features=rbf_order, out_features=edge_dims[-1], bias=False)
            if rbf_order > 0 and edge_dims is not None
            else None
        )
        state_update_func = (
            MLP(
                state_dims,
                activation,
                activate_last=True,
            )
            if state_dims is not None
            else None
        )

        return cls(
            node_update_func=node_update_func,
            node_out_func=node_out_func,
            edge_update_func=edge_update_func,
            node_weight_func=node_weight_func,
            edge_weight_func=edge_weight_func,
            state_update_func=state_update_func,
        )

    def _edge_udf(self, edges: dgl.udf.EdgeBatch) -> dict[str, Tensor]:
        """Edge user defined update function.

        Update for bond features (edges) in atom graph.

        Args:
            edges: edges in atom graph (ie bonds)

        Returns:
            edge_update: edge features update
        """
        atom_i = edges.src["features"]  # first atom features
        atom_j = edges.dst["features"]  # second atom features
        bond_ij = edges.data["features"]  # bond features
        if self.include_state:
            global_state = edges.data["global_state"]
            inputs = torch.hstack([atom_i, bond_ij, atom_j, global_state])
        else:
            inputs = torch.hstack([atom_i, bond_ij, atom_j])

        edge_update = self.edge_update_func(inputs, edges._graph)  # type: ignore
        if self.edge_weight_func is not None:
            rbf = edges.data["bond_expansion"]
            rbf = rbf.float()
            edge_update = edge_update * self.edge_weight_func(rbf)

        return {"feat_update": edge_update}

    def edge_update_(self, graph: dgl.DGLGraph, shared_weights: Tensor | None) -> Tensor:
        """Perform edge update -> bond features.

        Args:
            graph: atom graph
            shared_weights: atom graph edge weights shared between convolution layers

        Returns:
            edge_update: edge features update
        """
        graph.apply_edges(self._edge_udf)
        edge_update = graph.edata["feat_update"]
        if shared_weights is not None:
            edge_update = edge_update * shared_weights
        return edge_update

    def node_update_(self, graph: dgl.DGLGraph, shared_weights: Tensor | None) -> Tensor:
        """Perform node update -> atom features.

        Args:
            graph: DGL atom graph
            shared_weights: node message shared weights

        Returns:
            node_update: updated node features
        """
        src, dst = graph.edges()
        atom_i = graph.ndata["features"][src]  # first atom features
        atom_j = graph.ndata["features"][dst]  # second atom features
        bond_ij = graph.edata["features"]  # bond features

        if self.include_state:
            global_state = graph.edata["global_state"]
            inputs = torch.hstack([atom_i, bond_ij, atom_j, global_state])
        else:
            inputs = torch.hstack([atom_i, bond_ij, atom_j])

        messages = self.node_update_func(inputs, graph)

        # smooth out the messages with layer-wise weights
        if self.node_weight_func is not None:
            rbf = graph.edata["bond_expansion"]
            rbf = rbf.float()
            messages = messages * self.node_weight_func(rbf)

        # smooth out the messages with shared weights
        if shared_weights is not None:
            messages = messages * shared_weights

        # message passing
        graph.edata["message"] = messages
        graph.update_all(fn.copy_e("message", "message"), fn.sum("message", "feat_update"))

        # update nodes
        node_update = self.node_out_func(graph.ndata["feat_update"])  # the bond update

        return node_update

    def state_update_(self, graph: dgl.DGLGraph, state_attr: Tensor) -> Tensor:
        """Perform attribute (global state) update.

        Args:
            graph: atom graph
            state_attr: global state features

        Returns:
            state_update: state features update
        """
        node_avg = dgl.readout_nodes(graph, feat="features", op="mean")
        inputs = torch.hstack([state_attr, node_avg])
        state_attr = self.state_update_func(inputs)  # type: ignore
        return state_attr

    def forward(
        self,
        graph: dgl.DGLGraph,
        node_features: Tensor,
        edge_features: Tensor,
        state_attr: Tensor,
        shared_node_weights: Tensor | None,
        shared_edge_weights: Tensor | None,
    ) -> tuple[Tensor, Tensor, Tensor]:
        """Perform sequence of edge->node->states updates.

        Args:
            graph: atom graph
            node_features: node features
            edge_features: edge features
            state_attr: state attributes
            shared_node_weights: shared node message weights
            shared_edge_weights: shared edge message weights

        Returns:
            tuple: updated node features, updated edge features, updated state attributes
        """
        with graph.local_scope():
            graph.ndata["features"] = node_features
            graph.edata["features"] = edge_features

            if self.include_state:
                graph.edata["global_state"] = dgl.broadcast_edges(graph, state_attr)

            if self.edge_update_func is not None:
                edge_update = self.edge_update_(graph, shared_edge_weights)
                new_edge_features = edge_features + edge_update
                graph.edata["features"] = new_edge_features
            else:
                new_edge_features = edge_features

            node_update = self.node_update_(graph, shared_node_weights)
            new_node_features = node_features + node_update
            graph.ndata["features"] = new_node_features

            if self.include_state:
                state_attr = self.state_update_(graph, state_attr)  # type: ignore

        return new_node_features, new_edge_features, state_attr


class CHGNetAtomGraphBlock(nn.Module):
<<<<<<< HEAD
    """A CHGNet atom graph block as a sequence of operations involving a message passing layer over the atom graph."""
=======
    """
    A CHGNet atom graph block as a sequence of operations
    involving a message passing layer over the atom graph.
    """
>>>>>>> 4a875e0a

    def __init__(
        self,
        num_atom_feats: int,
        num_bond_feats: int,
        activation: Module,
        atom_hidden_dims: Sequence[int],
        bond_hidden_dims: Sequence[int] | None = None,
        normalization: Literal["graph", "layer"] | None = None,
        normalize_hidden: bool = False,
        num_state_feats: int | None = None,
        rbf_order: int = 0,
        dropout: float = 0.0,
    ):
<<<<<<< HEAD
        """
=======
        """.

>>>>>>> 4a875e0a
        Args:
            num_atom_feats: number of atom features
            num_bond_feats: number of bond features
            activation: activation function
            atom_hidden_dims: dimensions of atom convolution hidden layers
            bond_hidden_dims: dimensions of bond update hidden layers.
<<<<<<< HEAD
            normalization: Normalization type to use update functions. If None, no normalization is applied.
            normalize_hidden: whether to normalize hidden layers
            num_state_feats: number of state features if include_state is True
            rbf_order: whether to include layer-wise node weights
             RBF order specifying input dimensions for linear layer specifying message weights.
                If 0, no layer-wise weights are used
            dropout: dropout probability.
=======
            normalization: Normalization type to use in update functions. either "graph" or "layer"
                If None, no normalization is applied.
                Default = None
            normalize_hidden: Whether to normalize hidden features.
                Default = False
            num_state_feats: number of state features if self.include_state is True
                Default = None
            rbf_order: RBF order specifying input dimensions for linear layer
                specifying message weights. If 0, no layer-wise weights are used.
                Default = False
            dropout: dropout probability.
                Default = 0.0
>>>>>>> 4a875e0a
        """
        super().__init__()

        node_input_dim = 2 * num_atom_feats + num_bond_feats
        if num_state_feats is not None:
            node_input_dim += num_state_feats
            state_dims = [num_atom_feats + num_state_feats, *atom_hidden_dims, num_state_feats]
        else:
            state_dims = None
        node_dims = [node_input_dim, *atom_hidden_dims, num_atom_feats]
        edge_dims = [node_input_dim, *bond_hidden_dims, num_bond_feats] if bond_hidden_dims is not None else None

        self.conv_layer = CHGNetGraphConv.from_dims(
            activation=activation,
            node_dims=node_dims,
            edge_dims=edge_dims,
            state_dims=state_dims,
            normalization=normalization,
            normalize_hidden=normalize_hidden,
            rbf_order=rbf_order,
        )

        if normalization == "graph":
            self.atom_norm = GraphNorm(num_atom_feats, batched_field="node")
            self.bond_norm = GraphNorm(num_bond_feats, batched_field="edge")
        elif normalization == "layer":
            self.atom_norm = LayerNorm(num_atom_feats)
            self.bond_norm = LayerNorm(num_bond_feats)
        else:
            self.atom_norm = None
            self.bond_norm = None

        self.dropout = nn.Dropout(dropout) if dropout > 0.0 else nn.Identity()

    def forward(
        self,
        graph: dgl.DGLGraph,
        atom_features: Tensor,
        bond_features: Tensor,
        state_attr: Tensor,
        shared_node_weights: Tensor | None,
        shared_edge_weights: Tensor | None,
    ) -> tuple[Tensor, Tensor, Tensor]:
        """Perform sequence of bond(optional)->atom->states(optional) updates.

        Args:
            graph: atom graph
            atom_features: node features
            bond_features: edge features
            state_attr: state attributes
            shared_node_weights: node message weights shared amongst layers
            shared_edge_weights: edge message weights shared amongst layers
        """
        atom_features, bond_features, state_attr = self.conv_layer(
            graph=graph,
            node_features=atom_features,
            edge_features=bond_features,
            state_attr=state_attr,
            shared_node_weights=shared_node_weights,
            shared_edge_weights=shared_edge_weights,
        )
        # move skip connections here? dropout before skip connections?
        atom_features = self.dropout(atom_features)
        bond_features = self.dropout(bond_features)
        if self.atom_norm is not None:
            atom_features = self.atom_norm(atom_features, graph)
        if self.bond_norm is not None:
            bond_features = self.bond_norm(bond_features, graph)
        if state_attr is not None:
            state_attr = self.dropout(state_attr)

        return atom_features, bond_features, state_attr


class CHGNetLineGraphConv(nn.Module):
    """A CHGNet atom graph convolution layer in DGL.

    This implements both the bond and angle update functions in the CHGNet paper
    as line graph updates.
    """

    def __init__(
        self,
        node_update_func: Module,
        node_out_func: Module,
        edge_update_func: Module | None,
        node_weight_func: Module | None,
    ):
        """
        Args:
            node_update_func: Update function for message between nodes (bonds)
            node_out_func: Output function for nodes (bonds), after message aggregation
            edge_update_func: edge update function (for angle features)
            node_weight_func: layer node weight function.
        """
        super().__init__()

        self.node_update_func = node_update_func
        self.node_out_func = node_out_func
        self.node_weight_func = node_weight_func
        self.edge_update_func = edge_update_func

    @classmethod
    def from_dims(
        cls,
        node_dims: list[int],
        edge_dims: list[int] | None = None,
        activation: Module | None = None,
        normalization: Literal["graph", "layer"] | None = None,
        normalize_hidden: bool = False,
        node_weight_input_dims: int = 0,
    ) -> CHGNetLineGraphConv:
        """
        Args:
            node_dims: NN architecture for node update function given as a list of
                dimensions of each layer.
            edge_dims: NN architecture for edge update function given as a list of
                dimensions of each layer.
<<<<<<< HEAD
            normalization: Normalization type to use in update functions. If None, no normalization is applied.
            normalize_hidden: Whether to normalize hidden features.
=======
            activation (nn.Module): activation function
                Default = None
            normalization: Normalization type to use in update functions. either "graph" or "layer"
                If None, no normalization is applied.
                Default = None
            normalize_hidden: Whether to normalize hidden features.
                Default = False
>>>>>>> 4a875e0a
            node_weight_input_dims: input dimensions for linear layer of node weights.
                (the RBF order)
                If 0, no layer-wise weights are used.

        Returns:
            CHGNetBondGraphConv
        """
<<<<<<< HEAD
        if normalization == "graph":
            norm_kwargs = {"batched_field": "edge"}
        else:
            norm_kwargs = None

        node_update_func = GatedMLP(
=======
        norm_kwargs = {"batched_field": "edge"} if normalization == "graph" else None

        node_update_func = GatedMLP_norm(
>>>>>>> 4a875e0a
            in_feats=node_dims[0],
            dims=node_dims[1:],
            activation=activation,
            normalization=normalization,
            normalize_hidden=normalize_hidden,
            norm_kwargs=norm_kwargs,
        )
        node_out_func = nn.Linear(in_features=node_dims[-1], out_features=node_dims[-1], bias=False)

        node_weight_func = nn.Linear(node_weight_input_dims, node_dims[-1]) if node_weight_input_dims > 0 else None
        edge_update_func = (
<<<<<<< HEAD
            GatedMLP(
=======
            GatedMLP_norm(
>>>>>>> 4a875e0a
                in_feats=edge_dims[0],
                dims=edge_dims[1:],
                activation=activation,
                normalization=normalization,
                normalize_hidden=normalize_hidden,
                norm_kwargs=norm_kwargs,
            )
            if edge_dims is not None
            else None
        )

        return cls(
            node_update_func=node_update_func,
            node_out_func=node_out_func,
            edge_update_func=edge_update_func,
            node_weight_func=node_weight_func,
        )

    def _edge_udf(self, edges: dgl.udf.EdgeBatch) -> dict[str, Tensor]:
        """Edge user defined update function.

        Update angle features (edges in bond graph)

        Args:
            edges: edge batch

        Returns:
            edge_update: edge features update
        """
        bonds_i = edges.src["features"]  # first bonds features
        bonds_j = edges.dst["features"]  # second bonds features
        angle_ij = edges.data["features"]
        atom_ij = edges.data["aux_features"]  # center atom features
        inputs = torch.hstack([bonds_i, angle_ij, atom_ij, bonds_j])
        messages_ij = self.edge_update_func(inputs, edges._graph)  # type: ignore
        return {"feat_update": messages_ij}

    def edge_update_(self, graph: dgl.DGLGraph) -> Tensor:
        """Perform edge update -> update angle features.

        Args:
            graph: bond graph (line graph of atom graph)

        Returns:
            edge_update: edge features update
        """
        graph.apply_edges(self._edge_udf)
        edge_update = graph.edata["feat_update"]
        return edge_update

    def node_update_(self, graph: dgl.DGLGraph, shared_weights: Tensor | None) -> Tensor:
        """Perform node update -> update bond features.

        Args:
            graph: bond graph (line graph of atom graph)
            shared_weights: node message shared weights

        Returns:
            node_update: bond features update
        """
        src, dst = graph.edges()
        bonds_i = graph.ndata["features"][src]  # first bond feature
        bonds_j = graph.ndata["features"][dst]  # second bond feature
        angle_ij = graph.edata["features"]
        atom_ij = graph.edata["aux_features"]  # center atom features
        inputs = torch.hstack([bonds_i, angle_ij, atom_ij, bonds_j])

        messages = self.node_update_func(inputs, graph)

        # smooth out messages with layer-wise weights
        if self.node_weight_func is not None:
            rbf = graph.ndata["bond_expansion"]
            weights = self.node_weight_func(rbf)
            weights_i, weights_j = weights[src], weights[dst]
            messages = messages * weights_i * weights_j

        # smooth out messages with shared weights
        if shared_weights is not None:
            weights_i, weights_j = shared_weights[src], shared_weights[dst]
            messages = messages * weights_i * weights_j

        # message passing
        graph.edata["message"] = messages
        graph.update_all(fn.copy_e("message", "message"), fn.sum("message", "feat_update"))

        # update nodes
        node_update = self.node_out_func(graph.ndata["feat_update"])  # the bond update

        return node_update

    def forward(
        self,
        graph: dgl.DGLGraph,
        node_features: Tensor,
        edge_features: Tensor,
        aux_edge_features: Tensor,
        shared_node_weights: Tensor | None,
    ) -> tuple[Tensor, Tensor]:
        """Perform sequence of edge->node->states updates.

        Args:
            graph: bond graph (line graph of atom graph)
            node_features: bond features (edge features (for bonds within three body cutoff in atom graph)
            edge_features: angle features (edge features to be updated)
            aux_edge_features: center atom features (edge features that are not updated)

            shared_node_weights: shared node message weights

        Returns:
            tuple: update edge features, update node features
            note that the node features are the bond features included in the line graph only.
        """
        with graph.local_scope():
            graph.ndata["features"] = node_features
            graph.edata["features"] = edge_features
            graph.edata["aux_features"] = aux_edge_features

            # node (bond) update
            node_update = self.node_update_(graph, shared_node_weights)
            new_node_features = node_features + node_update
            graph.ndata["features"] = new_node_features

            # edge (angle) update (should angle update be done before node update?)
            if self.edge_update_func is not None:
                edge_update = self.edge_update_(graph)
                new_edge_features = edge_features + edge_update
                graph.edata["features"] = new_edge_features
            else:
                new_edge_features = edge_features

        return new_node_features, new_edge_features


class CHGNetBondGraphBlock(nn.Module):
    """A CHGNet atom graph block as a sequence of operations involving a message passing layer over the bond graph."""

    def __init__(
        self,
        num_atom_feats: int,
        num_bond_feats: int,
        num_angle_feats: int,
        activation: Module,
        bond_hidden_dims: Sequence[int],
        angle_hidden_dims: Sequence[int] | None,
        normalization: Literal["graph", "layer"] | None = None,
        normalize_hidden: bool = False,
        rbf_order: int = 0,
        bond_dropout: float = 0.0,
        angle_dropout: float = 0.0,
    ):
<<<<<<< HEAD
        """
=======
        """.

>>>>>>> 4a875e0a
        Args:
            num_atom_feats: number of atom features
            num_bond_feats: number of bond features
            num_angle_feats: number of angle features
            activation: activation function
            bond_hidden_dims: dimensions of hidden layers of bond graph convolution
            angle_hidden_dims: dimensions of hidden layers of angle update function
<<<<<<< HEAD
            normalization: normalization function
            normalize_hidden: whether to normalize hidden layers
            rbf_order: dimensions of input to node weight function (num RBF functions)
                If 0, no layer-wise node weights are used.
            bond_dropout: dropout probability for bond graph convolution.
            angle_dropout: dropout probability for angle update function.
=======
                Default = None
            normalization: Normalization type to use in update functions. either "graph" or "layer"
                If None, no normalization is applied.
                Default = None
            normalize_hidden: Whether to normalize hidden features.
                Default = False
            rbf_order (int): RBF order specifying input dimensions for linear layer
                specifying message weights. If 0, no layer-wise weights are used.
                Default = 0
            bond_dropout (float): dropout probability for bond graph convolution.
                Default = 0.0
            angle_dropout (float): dropout probability for angle update function.
                Default = 0.0
>>>>>>> 4a875e0a
        """
        super().__init__()

        node_input_dim = 2 * num_bond_feats + num_angle_feats + num_atom_feats
        node_dims = [node_input_dim, *bond_hidden_dims, num_bond_feats]
        edge_dims = [node_input_dim, *angle_hidden_dims, num_angle_feats] if angle_hidden_dims is not None else None

        self.conv_layer = CHGNetLineGraphConv.from_dims(
            node_dims=node_dims,
            edge_dims=edge_dims,
            activation=activation,
            normalization=normalization,
            normalize_hidden=normalize_hidden,
            node_weight_input_dims=rbf_order,
        )

        self.bond_dropout = nn.Dropout(bond_dropout) if bond_dropout > 0.0 else nn.Identity()
        self.angle_dropout = nn.Dropout(angle_dropout) if angle_dropout > 0.0 else nn.Identity()

    def forward(
        self,
        graph: dgl.DGLGraph,
        atom_features: Tensor,
        bond_features: Tensor,
        angle_features: Tensor,
        shared_node_weights: Tensor | None,
    ) -> tuple[Tensor, Tensor]:
        """Perform convolution in BondGraph to update bond and angle features.

        Args:
            graph: bond graph (line graph of atom graph)
            atom_features: atom features
            bond_features: bond features
            angle_features: concatenated center atom and angle features
            shared_node_weights: shared node message weights

        Returns:
            tuple: update bond features, update angle features
        """
        node_features = bond_features[graph.ndata["bond_index"]]
        edge_features = angle_features
        aux_edge_features = atom_features[graph.edata["center_atom_index"]]

        bond_features_, angle_features = self.conv_layer(
            graph, node_features, edge_features, aux_edge_features, shared_node_weights
        )

        bond_features_ = self.bond_dropout(bond_features_)
        angle_features = self.angle_dropout(angle_features)

        bond_features[graph.ndata["bond_index"]] = bond_features_

        return bond_features, angle_features<|MERGE_RESOLUTION|>--- conflicted
+++ resolved
@@ -10,16 +10,11 @@
 from torch import Tensor, nn
 from torch.nn import Dropout, Identity, Module
 
-<<<<<<< HEAD
-from matgl.layers._core import MLP, GatedMLP
-from matgl.layers._norm import GraphNorm, LayerNorm
-=======
 import matgl
 from matgl.layers._core import MLP, GatedMLP, GatedMLP_norm
 from matgl.layers._norm import GraphNorm, LayerNorm
 from matgl.utils.cutoff import cosine_cutoff
 from matgl.utils.maths import decompose_tensor, new_radial_tensor, tensor_norm
->>>>>>> 4a875e0a
 
 if TYPE_CHECKING:
     from collections.abc import Sequence
@@ -500,8 +495,6 @@
         return edge_feat, node_feat, state_feat
 
 
-<<<<<<< HEAD
-=======
 class TensorNetInteraction(nn.Module):
     """A Graph Convolution block for TensorNet. The official implementation can be found in https://github.com/torchmd/torchmd-net."""
 
@@ -646,7 +639,6 @@
         return X
 
 
->>>>>>> 4a875e0a
 class CHGNetGraphConv(nn.Module):
     """A CHGNet atom graph convolution layer in DGL."""
 
@@ -661,10 +653,6 @@
     ):
         """
         Args:
-<<<<<<< HEAD
-            include_state: Whether including state
-=======
->>>>>>> 4a875e0a
             node_update_func: Update function for message between nodes (atoms)
             node_out_func: Output function for nodes (atoms), after message aggregation
             edge_update_func: Update function for edges (bonds). If None is given, the
@@ -703,14 +691,6 @@
                 dimensions of each layer.
             edge_dims: NN architecture for edge update function given as a list of
                 dimensions of each layer.
-<<<<<<< HEAD
-            state_dims: NN architecture for state update function given as a list of
-                dimensions of each layer.
-            normalization: Normalization type to use in update functions. If None, no normalization is applied.
-            normalize_hidden: Whether to normalize hidden features.
-            rbf_order: RBF order specifying input dimensions for linear layer
-                specifying message weights. If 0, no layer-wise weights are used.
-=======
                 Default = None
             state_dims: NN architecture for state update function given as a list of
                 dimensions of each layer.
@@ -723,23 +703,13 @@
             rbf_order (int): RBF order specifying input dimensions for linear layer
                 specifying message weights. If 0, no layer-wise weights are used.
                 Default = 0
->>>>>>> 4a875e0a
 
         Returns:
             CHGNetAtomGraphConv
         """
-<<<<<<< HEAD
-        if normalization == "graph":
-            norm_kwargs = {"batched_field": "edge"}
-        else:
-            norm_kwargs = None
-
-        node_update_func = GatedMLP(
-=======
         norm_kwargs = {"batched_field": "edge"} if normalization == "graph" else None
 
         node_update_func = GatedMLP_norm(
->>>>>>> 4a875e0a
             in_feats=node_dims[0],
             dims=node_dims[1:],
             activation=activation,
@@ -752,11 +722,7 @@
             nn.Linear(in_features=rbf_order, out_features=node_dims[-1], bias=False) if rbf_order > 0 else None
         )
         edge_update_func = (
-<<<<<<< HEAD
-            GatedMLP(
-=======
             GatedMLP_norm(
->>>>>>> 4a875e0a
                 in_feats=edge_dims[0],
                 dims=edge_dims[1:],
                 activation=activation,
@@ -939,14 +905,10 @@
 
 
 class CHGNetAtomGraphBlock(nn.Module):
-<<<<<<< HEAD
-    """A CHGNet atom graph block as a sequence of operations involving a message passing layer over the atom graph."""
-=======
     """
     A CHGNet atom graph block as a sequence of operations
     involving a message passing layer over the atom graph.
     """
->>>>>>> 4a875e0a
 
     def __init__(
         self,
@@ -961,27 +923,14 @@
         rbf_order: int = 0,
         dropout: float = 0.0,
     ):
-<<<<<<< HEAD
-        """
-=======
         """.
 
->>>>>>> 4a875e0a
         Args:
             num_atom_feats: number of atom features
             num_bond_feats: number of bond features
             activation: activation function
             atom_hidden_dims: dimensions of atom convolution hidden layers
             bond_hidden_dims: dimensions of bond update hidden layers.
-<<<<<<< HEAD
-            normalization: Normalization type to use update functions. If None, no normalization is applied.
-            normalize_hidden: whether to normalize hidden layers
-            num_state_feats: number of state features if include_state is True
-            rbf_order: whether to include layer-wise node weights
-             RBF order specifying input dimensions for linear layer specifying message weights.
-                If 0, no layer-wise weights are used
-            dropout: dropout probability.
-=======
             normalization: Normalization type to use in update functions. either "graph" or "layer"
                 If None, no normalization is applied.
                 Default = None
@@ -994,7 +943,6 @@
                 Default = False
             dropout: dropout probability.
                 Default = 0.0
->>>>>>> 4a875e0a
         """
         super().__init__()
 
@@ -1113,10 +1061,6 @@
                 dimensions of each layer.
             edge_dims: NN architecture for edge update function given as a list of
                 dimensions of each layer.
-<<<<<<< HEAD
-            normalization: Normalization type to use in update functions. If None, no normalization is applied.
-            normalize_hidden: Whether to normalize hidden features.
-=======
             activation (nn.Module): activation function
                 Default = None
             normalization: Normalization type to use in update functions. either "graph" or "layer"
@@ -1124,7 +1068,6 @@
                 Default = None
             normalize_hidden: Whether to normalize hidden features.
                 Default = False
->>>>>>> 4a875e0a
             node_weight_input_dims: input dimensions for linear layer of node weights.
                 (the RBF order)
                 If 0, no layer-wise weights are used.
@@ -1132,18 +1075,9 @@
         Returns:
             CHGNetBondGraphConv
         """
-<<<<<<< HEAD
-        if normalization == "graph":
-            norm_kwargs = {"batched_field": "edge"}
-        else:
-            norm_kwargs = None
-
-        node_update_func = GatedMLP(
-=======
         norm_kwargs = {"batched_field": "edge"} if normalization == "graph" else None
 
         node_update_func = GatedMLP_norm(
->>>>>>> 4a875e0a
             in_feats=node_dims[0],
             dims=node_dims[1:],
             activation=activation,
@@ -1155,11 +1089,7 @@
 
         node_weight_func = nn.Linear(node_weight_input_dims, node_dims[-1]) if node_weight_input_dims > 0 else None
         edge_update_func = (
-<<<<<<< HEAD
-            GatedMLP(
-=======
             GatedMLP_norm(
->>>>>>> 4a875e0a
                 in_feats=edge_dims[0],
                 dims=edge_dims[1:],
                 activation=activation,
@@ -1310,12 +1240,8 @@
         bond_dropout: float = 0.0,
         angle_dropout: float = 0.0,
     ):
-<<<<<<< HEAD
-        """
-=======
         """.
 
->>>>>>> 4a875e0a
         Args:
             num_atom_feats: number of atom features
             num_bond_feats: number of bond features
@@ -1323,14 +1249,6 @@
             activation: activation function
             bond_hidden_dims: dimensions of hidden layers of bond graph convolution
             angle_hidden_dims: dimensions of hidden layers of angle update function
-<<<<<<< HEAD
-            normalization: normalization function
-            normalize_hidden: whether to normalize hidden layers
-            rbf_order: dimensions of input to node weight function (num RBF functions)
-                If 0, no layer-wise node weights are used.
-            bond_dropout: dropout probability for bond graph convolution.
-            angle_dropout: dropout probability for angle update function.
-=======
                 Default = None
             normalization: Normalization type to use in update functions. either "graph" or "layer"
                 If None, no normalization is applied.
@@ -1344,7 +1262,6 @@
                 Default = 0.0
             angle_dropout (float): dropout probability for angle update function.
                 Default = 0.0
->>>>>>> 4a875e0a
         """
         super().__init__()
 
