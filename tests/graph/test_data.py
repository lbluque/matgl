--- conflicted
+++ resolved
@@ -86,16 +86,14 @@
         assert g1.num_nodes() == cry_graph.get_graph(LiFePO4)[0].num_nodes()
         assert g2.num_edges() == cry_graph.get_graph(BaNiO3)[0].num_edges()
         assert g2.num_nodes() == cry_graph.get_graph(BaNiO3)[0].num_nodes()
-<<<<<<< HEAD
-        assert np.shape(forces_g1)[0] == 28
-        assert np.shape(forces_g2)[0] == 10
-=======
         assert np.shape(pes1["forces"])[0], 28
         assert np.shape(pes2["forces"])[0], 10
->>>>>>> 2a37f57e
 
     def test_load_m3gnet_dataset(self, LiFePO4, BaNiO3):
         structures = [LiFePO4, BaNiO3]
+        energies = [-1.0, 2.0]
+        [np.zeros((28, 3)).tolist(), np.zeros((10, 3)).tolist()]
+        [np.zeros((3, 3)).tolist(), np.zeros((3, 3)).tolist()]
         element_types = get_element_list(structures)
         cry_graph = Structure2Graph(element_types=element_types, cutoff=4.0)
         dataset = M3GNetDataset()
@@ -107,16 +105,8 @@
         assert g1.num_nodes() == cry_graph.get_graph(LiFePO4)[0].num_nodes()
         assert g2.num_edges() == cry_graph.get_graph(BaNiO3)[0].num_edges()
         assert g2.num_nodes() == cry_graph.get_graph(BaNiO3)[0].num_nodes()
-<<<<<<< HEAD
-        assert np.shape(forces_g1)[0] == 28
-        assert np.shape(forces_g2)[0] == 10
-        os.remove("dgl_graph.bin")
-        os.remove("dgl_line_graph.bin")
-        os.remove("state_attr.pt")
-=======
         assert np.shape(pes1["forces"])[0], 28
         assert np.shape(pes2["forces"])[0], 10
->>>>>>> 2a37f57e
 
     def test_m3gnet_property_dataset(self, LiFePO4, BaNiO3):
         structures = [LiFePO4, BaNiO3]
